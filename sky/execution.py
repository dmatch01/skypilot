"""Execution layer: resource provisioner + task launcher.

Usage:

   >> sky.launch(planned_dag)

Current resource privisioners:

  - Ray autoscaler

Current task launcher:

  - ray exec + each task's commands
"""
import enum
<<<<<<< HEAD
import tempfile
=======
import os
>>>>>>> 8b157477
import time
from typing import Any, List, Optional

import colorama

import sky
from sky import backends
from sky import exceptions
from sky import global_user_state
from sky import optimizer
from sky import sky_logging
from sky import spot
from sky.backends import backend_utils
<<<<<<< HEAD
from sky.data import data_utils
from sky.data import storage
=======
from sky.usage import usage_lib
from sky.utils import env_options, timeline
>>>>>>> 8b157477
from sky.utils import subprocess_utils
from sky.utils import ux_utils

logger = sky_logging.init_logger(__name__)

OptimizeTarget = optimizer.OptimizeTarget
_MAX_SPOT_JOB_LENGTH = 10


class Stage(enum.Enum):
    """Stages for a run of a sky.Task."""
    # TODO: rename actual methods to be consistent.
    OPTIMIZE = enum.auto()
    PROVISION = enum.auto()
    SYNC_WORKDIR = enum.auto()
    SYNC_FILE_MOUNTS = enum.auto()
    SETUP = enum.auto()
    PRE_EXEC = enum.auto()
    EXEC = enum.auto()
    TEARDOWN = enum.auto()


def _execute(
    dag: sky.Dag,
    dryrun: bool = False,
    teardown: bool = False,
    stream_logs: bool = True,
    handle: Any = None,
    backend: Optional[backends.Backend] = None,
    retry_until_up: bool = False,
    optimize_target: OptimizeTarget = OptimizeTarget.COST,
    stages: Optional[List[Stage]] = None,
    cluster_name: Optional[str] = None,
    detach_run: bool = False,
    idle_minutes_to_autostop: Optional[int] = None,
) -> None:
    """Runs a DAG.

    If the DAG has not been optimized yet, this will call sky.optimize() for
    the caller.

    Args:
      dag: sky.Dag.
      dryrun: bool; if True, only print the provision info (e.g., cluster
        yaml).
      teardown: bool; whether to teardown the launched resources after
        execution.
      stream_logs: bool; whether to stream all tasks' outputs to the client.
      handle: Any; if provided, execution will use an existing backend cluster
        handle instead of provisioning a new one.
      backend: Backend; backend to use for executing the tasks. Defaults to
        CloudVmRayBackend()
      retry_until_up: bool; whether to retry the provisioning until the cluster
        is up.
      optimize_target: OptimizeTarget; the dag optimization metric, e.g.
        OptimizeTarget.COST.
      stages: List of stages to run.  If None, run the whole life cycle of
        execution; otherwise, just the specified stages.  Used for `sky exec`
        skipping all setup steps.
      cluster_name: Name of the cluster to create/reuse.  If None,
        auto-generate a name.
      detach_run: bool; whether to detach the process after the job submitted.
      autostop_idle_minutes: int; if provided, the cluster will be set to
        autostop after this many minutes of idleness.
    """
    assert len(dag) == 1, f'We support 1 task for now. {dag}'
    task = dag.tasks[0]

    if task.need_spot_recovery:
        with ux_utils.print_exception_no_traceback():
            raise ValueError(
                'Spot recovery is specified in the task. To launch the '
                'managed spot job, please use: sky spot launch')

    cluster_exists = False
    if cluster_name is not None:
        existing_handle = global_user_state.get_handle_from_cluster_name(
            cluster_name)
        cluster_exists = existing_handle is not None

    backend = backend if backend is not None else backends.CloudVmRayBackend()
    if not isinstance(backend, backends.CloudVmRayBackend
                     ) and idle_minutes_to_autostop is not None:
        # TODO(zhwu): Autostop is not supported for non-CloudVmRayBackend.
        with ux_utils.print_exception_no_traceback():
            raise ValueError(
                f'Backend {backend.NAME} does not support autostop, please try '
                f'{backends.CloudVmRayBackend.NAME}')

    if not cluster_exists and (stages is None or Stage.OPTIMIZE in stages):
        if task.best_resources is None:
            # TODO: fix this for the situation where number of requested
            # accelerators is not an integer.
            if isinstance(backend, backends.CloudVmRayBackend):
                # TODO: adding this check because docker backend on a
                # no-credential machine should not enter optimize(), which
                # would directly error out ('No cloud is enabled...').  Fix by
                # moving `sky check` checks out of optimize()?
                dag = sky.optimize(dag, minimize=optimize_target)
                task = dag.tasks[0]  # Keep: dag may have been deep-copied.
                assert task.best_resources is not None, task

    backend.register_info(dag=dag, optimize_target=optimize_target)

    if task.storage_mounts is not None:
        # Optimizer should eventually choose where to store bucket
        task.add_storage_mounts()

    try:
        if stages is None or Stage.PROVISION in stages:
            if handle is None:
                handle = backend.provision(task,
                                           task.best_resources,
                                           dryrun=dryrun,
                                           stream_logs=stream_logs,
                                           cluster_name=cluster_name,
                                           retry_until_up=retry_until_up)

        if dryrun:
            logger.info('Dry run finished.')
            return

        if stages is None or Stage.SYNC_WORKDIR in stages:
            if task.workdir is not None:
                backend.sync_workdir(handle, task.workdir)

        if stages is None or Stage.SYNC_FILE_MOUNTS in stages:
            backend.sync_file_mounts(handle, task.file_mounts,
                                     task.storage_mounts)

        if stages is None or Stage.SETUP in stages:
            backend.setup(handle, task)

        if stages is None or Stage.PRE_EXEC in stages:
            if idle_minutes_to_autostop is not None:
                backend.set_autostop(handle, idle_minutes_to_autostop)

        if stages is None or Stage.EXEC in stages:
            try:
                global_user_state.update_last_use(handle.get_cluster_name())
                backend.execute(handle, task, detach_run)
            finally:
                # Enables post_execute() to be run after KeyboardInterrupt.
                backend.post_execute(handle, teardown)

        if stages is None or Stage.TEARDOWN in stages:
            if teardown:
                backend.teardown_ephemeral_storage(task)
                backend.teardown(handle, terminate=True)
    finally:
        # UX: print live clusters to make users aware (to save costs).
        # Needed because this finally doesn't always get executed on errors.
        # Disable the usage collection for this status command.
        env = dict(os.environ,
                   **{env_options.Options.DISABLE_LOGGING.value: '1'})
        if cluster_name == spot.SPOT_CONTROLLER_NAME:
            # For spot controller task, it requires a while to have the
            # managed spot status shown in the status table.
            time.sleep(0.5)
<<<<<<< HEAD
            subprocess_utils.run(
                f'sky spot status | head -n {_MAX_SPOT_JOB_LENGTH}')
=======
            subprocess_utils.run('sky spot status', env=env)
>>>>>>> 8b157477
        else:
            subprocess_utils.run('sky status', env=env)
        print()
        print('\x1b[?25h', end='')  # Show cursor.


@timeline.event
@usage_lib.entrypoint
def launch(
    dag: sky.Dag,
    dryrun: bool = False,
    teardown: bool = False,
    stream_logs: bool = True,
    backend: Optional[backends.Backend] = None,
    retry_until_up: bool = False,
    optimize_target: OptimizeTarget = OptimizeTarget.COST,
    cluster_name: Optional[str] = None,
    detach_run: bool = False,
    idle_minutes_to_autostop: Optional[int] = None,
) -> None:
    backend_utils.check_cluster_name_not_reserved(cluster_name,
                                                  operation_str='sky.launch')
    _execute(
        dag=dag,
        dryrun=dryrun,
        teardown=teardown,
        stream_logs=stream_logs,
        handle=None,
        backend=backend,
        retry_until_up=retry_until_up,
        optimize_target=optimize_target,
        cluster_name=cluster_name,
        detach_run=detach_run,
        idle_minutes_to_autostop=idle_minutes_to_autostop,
    )


@usage_lib.entrypoint
def exec(  # pylint: disable=redefined-builtin
    dag: sky.Dag,
    cluster_name: str,
    dryrun: bool = False,
    teardown: bool = False,
    stream_logs: bool = True,
    backend: Optional[backends.Backend] = None,
    optimize_target: OptimizeTarget = OptimizeTarget.COST,
    detach_run: bool = False,
) -> None:
    backend_utils.check_cluster_name_not_reserved(cluster_name,
                                                  operation_str='sky.exec')

    status, handle = backend_utils.refresh_cluster_status_handle(cluster_name)
    with ux_utils.print_exception_no_traceback():
        if handle is None:
            raise ValueError(f'Cluster {cluster_name!r} not found.  '
                             'Use `sky launch` to provision first.')
        if status != global_user_state.ClusterStatus.UP:
            raise ValueError(f'Cluster {cluster_name!r} is not up.  '
                             'Use `sky status` to check the status.')
    _execute(dag=dag,
             dryrun=dryrun,
             teardown=teardown,
             stream_logs=stream_logs,
             handle=handle,
             backend=backend,
             optimize_target=optimize_target,
             stages=[
                 Stage.SYNC_WORKDIR,
                 Stage.EXEC,
             ],
             cluster_name=cluster_name,
             detach_run=detach_run)


def spot_launch(
    dag: sky.Dag,
    name: Optional[str] = None,
    stream_logs: bool = True,
    detach_run: bool = False,
) -> None:
    """Launch a managed spot job.

    Please refer to the sky.cli.spot_launch for the document.

    Args:
        dag: DAG to launch.
        name: Name of the spot job.
        detach_run: Whether to detach the run.

    Raises:
        ValueError: cluster does not exist.
        sky.exceptions.NotSupportedError: the feature is not supported.
    """
    if name is None:
        name = backend_utils.generate_cluster_name()

    assert len(dag.tasks) == 1, ('Only one task is allowed in a spot launch.',
                                 dag)
    task = dag.tasks[0]
    assert len(task.resources) == 1, task
    resources = list(task.resources)[0]

    change_default_value = dict()
    if not resources.use_spot_specified:
        logger.info('Field use_spot not specified; defaulting to True.')
        change_default_value['use_spot'] = True
    if resources.spot_recovery is None:
        logger.info('No spot recovery strategy specified; defaulting to '
                    f'{spot.SPOT_DEFAULT_STRATEGY}.')
        change_default_value['spot_recovery'] = spot.SPOT_DEFAULT_STRATEGY

    new_resources = resources.copy(**change_default_value)
    task.set_resources({new_resources})

    if task.run is None:
        logger.info(
            f'{colorama.Fore.GREEN}'
            'Skipping the managed spot task as the run section is not set.'
            f'{colorama.Style.RESET_ALL}')
        return

    # TODO(zhwu): Refactor the Task (as Resources), so that we can enforce the
    # following validations.
    # Check the file mounts in the task.
    # Disallow all local file mounts (copy mounts).
    if task.workdir is not None:
        raise exceptions.NotSupportedError(
            'Workdir is not allowed for managed spot jobs.')
    copy_mounts = task.get_local_to_remote_file_mounts()
    if copy_mounts:
        copy_mounts_str = '\n\t'.join(': '.join(m) for m in copy_mounts)
        raise exceptions.NotSupportedError(
            'Local file mounts are not allowed for managed spot jobs, '
            f'but following are found: {copy_mounts_str}')

    # Copy the local source to a bucket. The task will not be executed locally,
    # so we need to copy the files to the bucket manually here before sending to
    # the remote spot controller.
    task.add_storage_mounts()

    # Replace the source field that is local path in all storage_mounts with
    # bucket URI and remove the name field.
    for storage_obj in task.storage_mounts.values():
        if (storage_obj.source is not None and
                not data_utils.is_cloud_store_url(storage_obj.source)):
            # Need to replace the local path with bucket URI, and remove the
            # name field, so that the sky storage mount can work on the spot
            # controller.
            store_types = list(storage_obj.stores.keys())
            assert len(store_types) == 1, (
                'We only support one store type for now.', storage_obj.stores)
            store_type = store_types[0]
            if store_type == storage.StoreType.S3:
                storage_obj.source = f's3://{storage_obj.name}'
            elif store_type == storage.StoreType.GCS:
                storage_obj.source = f'gs://{storage_obj.name}'
            else:
                with ux_utils.print_exception_no_traceback():
                    raise exceptions.NotSupportedError(
                        f'Unsupported store type: {store_type}')
            storage_obj.name = None

    with tempfile.NamedTemporaryFile(prefix=f'sky-spot-task-{name}-',
                                     mode='w') as f:
        task_config = task.to_yaml_config()
        backend_utils.dump_yaml(f.name, task_config)

        controller_name = spot.SPOT_CONTROLLER_NAME
        yaml_path = backend_utils.fill_template(
            spot.SPOT_CONTROLLER_TEMPLATE, {
                'remote_user_yaml_prefix': spot.SPOT_TASK_YAML_PREFIX,
                'user_yaml_path': f.name,
                'spot_controller': controller_name,
                'cluster_name': name,
                'sky_remote_path': backend_utils.SKY_REMOTE_PATH,
            },
            output_prefix=spot.SPOT_CONTROLLER_YAML_PREFIX)
        with sky.Dag() as spot_dag:
            controller_task = sky.Task.from_yaml(yaml_path)
            controller_task.spot_task = task
            assert len(controller_task.resources) == 1
        logger.info(f'{colorama.Fore.YELLOW}'
                    f'Launching managed spot job {name} from spot controller...'
                    f'{colorama.Style.RESET_ALL}')
        logger.info('Launching spot controller...')
        _execute(
            dag=spot_dag,
            stream_logs=stream_logs,
            cluster_name=controller_name,
            detach_run=detach_run,
            idle_minutes_to_autostop=spot.
            SPOT_CONTROLLER_IDLE_MINUTES_TO_AUTOSTOP,
        )<|MERGE_RESOLUTION|>--- conflicted
+++ resolved
@@ -13,11 +13,8 @@
   - ray exec + each task's commands
 """
 import enum
-<<<<<<< HEAD
 import tempfile
-=======
 import os
->>>>>>> 8b157477
 import time
 from typing import Any, List, Optional
 
@@ -31,13 +28,11 @@
 from sky import sky_logging
 from sky import spot
 from sky.backends import backend_utils
-<<<<<<< HEAD
 from sky.data import data_utils
 from sky.data import storage
-=======
 from sky.usage import usage_lib
+from sky.utils import common_utils
 from sky.utils import env_options, timeline
->>>>>>> 8b157477
 from sky.utils import subprocess_utils
 from sky.utils import ux_utils
 
@@ -197,12 +192,8 @@
             # For spot controller task, it requires a while to have the
             # managed spot status shown in the status table.
             time.sleep(0.5)
-<<<<<<< HEAD
             subprocess_utils.run(
                 f'sky spot status | head -n {_MAX_SPOT_JOB_LENGTH}')
-=======
-            subprocess_utils.run('sky spot status', env=env)
->>>>>>> 8b157477
         else:
             subprocess_utils.run('sky status', env=env)
         print()
@@ -349,7 +340,7 @@
         if (storage_obj.source is not None and
                 not data_utils.is_cloud_store_url(storage_obj.source)):
             # Need to replace the local path with bucket URI, and remove the
-            # name field, so that the sky storage mount can work on the spot
+            # name field, so that the storage mount can work on the spot
             # controller.
             store_types = list(storage_obj.stores.keys())
             assert len(store_types) == 1, (
@@ -365,10 +356,10 @@
                         f'Unsupported store type: {store_type}')
             storage_obj.name = None
 
-    with tempfile.NamedTemporaryFile(prefix=f'sky-spot-task-{name}-',
+    with tempfile.NamedTemporaryFile(prefix=f'spot-task-{name}-',
                                      mode='w') as f:
         task_config = task.to_yaml_config()
-        backend_utils.dump_yaml(f.name, task_config)
+        common_utils.dump_yaml(f.name, task_config)
 
         controller_name = spot.SPOT_CONTROLLER_NAME
         yaml_path = backend_utils.fill_template(
@@ -378,6 +369,9 @@
                 'spot_controller': controller_name,
                 'cluster_name': name,
                 'sky_remote_path': backend_utils.SKY_REMOTE_PATH,
+                'is_dev': env_options.Options.IS_DEVELOPER.get(),
+                'disable_logging': env_options.Options.DISABLE_LOGGING.get(),
+                'logging_user_hash': usage_lib.get_logging_user_hash()
             },
             output_prefix=spot.SPOT_CONTROLLER_YAML_PREFIX)
         with sky.Dag() as spot_dag:
@@ -395,4 +389,5 @@
             detach_run=detach_run,
             idle_minutes_to_autostop=spot.
             SPOT_CONTROLLER_IDLE_MINUTES_TO_AUTOSTOP,
+            retry_until_up=True,
         )