--- conflicted
+++ resolved
@@ -119,14 +119,11 @@
         'Programming Language :: Python :: 3.7',
         'Programming Language :: Python :: 3.8',
         'Programming Language :: Python :: 3.9',
-<<<<<<< HEAD
+        'Programming Language :: Python :: 3.10',
         'License :: OSI Approved :: Apache Software License',
         'Operating System :: OS Independent',
         'Topic :: Software Development :: Libraries :: Python Modules',
         'Topic :: System :: Distributed Computing',
-=======
-        'Programming Language :: Python :: 3.10',
->>>>>>> 8b157477
     ],
     project_urls={
         'Homepage': 'https://github.com/skypilot-org/skypilot',
