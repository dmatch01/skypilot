<<<<<<< HEAD
"""Utilities for sky status."""
from typing import Any, Callable, Dict, List
=======
"""Utilities for `sky status`."""
from typing import Callable, List

>>>>>>> 8b157477
import click
import colorama

from sky import backends
<<<<<<< HEAD
=======
from sky.backends import backend_utils
from sky.utils import common_utils
>>>>>>> 8b157477
from sky.utils.cli_utils import cli_utils
from sky.utils import log_utils

_COMMAND_TRUNC_LENGTH = 25


class StatusColumn:
    """One column of the displayed cluster table"""

    def __init__(self,
                 name: str,
                 calc_func: Callable,
                 trunc_length: int = 0,
                 show_by_default: bool = True):
        self.name = name
        self.calc_func = calc_func
        self.trunc_length = trunc_length
        self.show_by_default = show_by_default

    def calc(self, record):
        val = self.calc_func(record)
        if self.trunc_length != 0:
            val = cli_utils.truncate_long_string(str(val), self.trunc_length)
        return val


<<<<<<< HEAD
def show_status_table(cluster_records: List[Dict[str, Any]], show_all: bool):
=======
def show_status_table(show_all: bool = False, refresh: bool = False):
>>>>>>> 8b157477
    """Compute cluster table values and display."""
    # TODO(zhwu): Update the information for auto-stop clusters.

    status_columns = [
        StatusColumn('NAME', _get_name),
        StatusColumn('LAUNCHED', _get_launched),
        StatusColumn('RESOURCES',
                     _get_resources,
                     trunc_length=70 if not show_all else 0),
        StatusColumn('REGION', _get_region, show_by_default=False),
        StatusColumn('STATUS', _get_status),
        StatusColumn('DURATION', _get_duration, show_by_default=False),
        StatusColumn('AUTOSTOP', _get_autostop),
        StatusColumn('COMMAND',
                     _get_command,
                     trunc_length=_COMMAND_TRUNC_LENGTH if not show_all else 0),
        StatusColumn('HOURLY_PRICE', _get_price, show_by_default=False)
    ]

    columns = []
    for status_column in status_columns:
        if status_column.show_by_default or show_all:
            columns.append(status_column.name)
    cluster_table = log_utils.create_table(columns)

    pending_autostop = 0
    for record in cluster_records:
        row = []
        for status_column in status_columns:
            if status_column.show_by_default or show_all:
                row.append(status_column.calc(record))
        cluster_table.add_row(row)
        pending_autostop += _is_pending_autostop(record)

    if cluster_records:
        click.echo(cluster_table)
        if pending_autostop:
            click.echo(
                '\n'
                f'You have {pending_autostop} clusters with autostop scheduled.'
                ' Refresh statuses with: `sky status --refresh`.')
    else:
        click.echo('No existing clusters.')


def show_local_status_table(local_clusters: List[str]):
    """Lists all local clusters.

    Lists both uninitialized and initialized local clusters. Uninitialized
    local clusters are clusters that have their cluster configs in
    ~/.sky/local. Sky does not know if the cluster is valid yet and does not
    know what resources the cluster has. Hence, this func will return blank
    values for such clusters. Initialized local clusters are created using
    `sky launch`. Sky understands what types of resources are on the nodes and
    has ran at least one job on the cluster.
    """
    clusters_status = backend_utils.get_clusters(
        include_reserved=False,
        refresh=False,
        cloud_filter=backend_utils.CloudFilter.LOCAL)
    columns = [
        'NAME',
        'USER',
        'HEAD_IP',
        'RESOURCES',
        'COMMAND',
    ]

    cluster_table = log_utils.create_table(columns)
    names = []
    # Handling for initialized clusters.
    for cluster_status in clusters_status:
        handle = cluster_status['handle']
        config_path = handle.cluster_yaml
        config = common_utils.read_yaml(config_path)
        username = config['auth']['ssh_user']

        if not isinstance(handle, backends.CloudVmRayBackend.ResourceHandle):
            raise ValueError(f'Unknown handle type {type(handle)} encountered.')

        if (handle.launched_nodes is not None and
                handle.launched_resources is not None):
            if hasattr(handle,
                       'local_handle') and handle.local_handle is not None:
                local_cluster_resources = [
                    r.accelerators
                    for r in handle.local_handle['cluster_resources']
                ]
                # Replace with (no GPUs)
                local_cluster_resources = [
                    r if r is not None else '(no GPUs)'
                    for r in local_cluster_resources
                ]
                head_ip = handle.local_handle['ips'][0]
            else:
                local_cluster_resources = []
                head_ip = ''
            for idx, resource in enumerate(local_cluster_resources):
                if not bool(resource):
                    local_cluster_resources[idx] = None
            resources_str = '[{}]'.format(', '.join(
                map(str, local_cluster_resources)))
        command_str = cluster_status['last_use']
        cluster_name = handle.cluster_name
        row = [
            # NAME
            cluster_name,
            # USER
            username,
            # HEAD_IP
            head_ip,
            # RESOURCES
            resources_str,
            # COMMAND
            cli_utils.truncate_long_string(command_str, _COMMAND_TRUNC_LENGTH),
        ]
        names.append(cluster_name)
        cluster_table.add_row(row)

    # Handling for uninitialized clusters.
    for clus in local_clusters:
        if clus not in names:
            row = [
                # NAME
                clus,
                # USER
                '-',
                # HEAD_IP
                '-',
                # RESOURCES
                '-',
                # COMMAND
                '-',
            ]
            cluster_table.add_row(row)

    if clusters_status or local_clusters:
        click.echo(f'\n{colorama.Fore.CYAN}{colorama.Style.BRIGHT}Local '
                   f'clusters:{colorama.Style.RESET_ALL}')
        click.echo(cluster_table)


_get_name = (lambda cluster_status: cluster_status['name'])
_get_launched = (lambda cluster_status: log_utils.readable_time_duration(
    cluster_status['launched_at']))
_get_region = (
    lambda clusters_status: clusters_status['handle'].launched_resources.region)
_get_status = (lambda cluster_status: cluster_status['status'].value)
_get_duration = (lambda cluster_status: log_utils.readable_time_duration(
    cluster_status['launched_at']))
_get_command = (lambda cluster_status: cluster_status['last_use'])


def _get_resources(cluster_status):
    handle = cluster_status['handle']
    resources_str = '<initializing>'
    if isinstance(handle, backends.LocalDockerBackend.ResourceHandle):
        resources_str = 'docker'
    elif isinstance(handle, backends.CloudVmRayBackend.ResourceHandle):
        if (handle.launched_nodes is not None and
                handle.launched_resources is not None):
            launched_resource_str = str(handle.launched_resources)
            resources_str = (f'{handle.launched_nodes}x '
                             f'{launched_resource_str}')
    else:
        raise ValueError(f'Unknown handle type {type(handle)} encountered.')
    return resources_str


def _get_autostop(cluster_status):
    autostop_str = '-'
    if cluster_status['autostop'] >= 0:
        # TODO(zhwu): check the status of the autostop cluster.
        autostop_str = str(cluster_status['autostop']) + ' min'
    return autostop_str


def _get_price(cluster_status):
    handle = cluster_status['handle']
    hourly_cost = (handle.launched_resources.get_cost(3600) *
                   handle.launched_nodes)
    price_str = f'$ {hourly_cost:.3f}'
    return price_str


def _is_pending_autostop(cluster_status):
    return _get_autostop(cluster_status) != '-' and _get_status(
        cluster_status) != 'STOPPED'<|MERGE_RESOLUTION|>--- conflicted
+++ resolved
@@ -1,20 +1,11 @@
-<<<<<<< HEAD
 """Utilities for sky status."""
 from typing import Any, Callable, Dict, List
-=======
-"""Utilities for `sky status`."""
-from typing import Callable, List
-
->>>>>>> 8b157477
 import click
 import colorama
 
 from sky import backends
-<<<<<<< HEAD
-=======
 from sky.backends import backend_utils
 from sky.utils import common_utils
->>>>>>> 8b157477
 from sky.utils.cli_utils import cli_utils
 from sky.utils import log_utils
 
@@ -41,11 +32,7 @@
         return val
 
 
-<<<<<<< HEAD
 def show_status_table(cluster_records: List[Dict[str, Any]], show_all: bool):
-=======
-def show_status_table(show_all: bool = False, refresh: bool = False):
->>>>>>> 8b157477
     """Compute cluster table values and display."""
     # TODO(zhwu): Update the information for auto-stop clusters.
 
