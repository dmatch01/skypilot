"""The SkyPilot package."""
import os

# Keep this order to avoid cyclic imports
from sky import backends
from sky import benchmark
from sky import clouds
from sky.clouds.service_catalog import list_accelerators
from sky.dag import Dag, DagContext
from sky.execution import launch, exec, spot_launch  # pylint: disable=redefined-builtin
from sky.resources import Resources
from sky.task import Task
from sky.optimizer import Optimizer, OptimizeTarget
from sky.data import Storage, StoreType
from sky.global_user_state import ClusterStatus
from sky.skylet.job_lib import JobStatus
from sky.core import (status, start, stop, down, autostop, queue, cancel,
                      spot_status, spot_cancel, storage_ls, storage_delete)

__root_dir__ = os.path.dirname(os.path.abspath(__file__))

# Aliases.
AWS = clouds.AWS
Azure = clouds.Azure
GCP = clouds.GCP
Local = clouds.Local
optimize = Optimizer.optimize

__all__ = [
    'AWS',
    'Azure',
    'GCP',
    'Dag',
    'DagContext',
    'Local',
    'Optimizer',
    'OptimizeTarget',
    'Resources',
    'Task',
    'backends',
<<<<<<< HEAD
=======
    'benchmark',
    'launch',
    'exec',
>>>>>>> 8b157477
    'list_accelerators',
    '__root_dir__',
    'Storage',
    'StoreType',
    'ClusterStatus',
    'JobStatus',
    # APIs
    'launch',
    'exec',
    'spot_launch',
    'status',
    'start',
    'stop',
    'down',
    'autostop',
    'queue',
    'cancel',
    'spot_status',
    'spot_cancel',
    'storage_ls',
    'storage_delete',
]<|MERGE_RESOLUTION|>--- conflicted
+++ resolved
@@ -38,12 +38,7 @@
     'Resources',
     'Task',
     'backends',
-<<<<<<< HEAD
-=======
     'benchmark',
-    'launch',
-    'exec',
->>>>>>> 8b157477
     'list_accelerators',
     '__root_dir__',
     'Storage',
