--- conflicted
+++ resolved
@@ -54,14 +54,6 @@
     if name is None:
         return True
     return bool(re.fullmatch(_VALID_NAME_REGEX, name))
-
-
-def _get_cloud(cloud: str) -> clouds.Cloud:
-    cloud_obj = clouds.CLOUD_REGISTRY.from_str(cloud)
-    if (cloud is not None and cloud_obj is None):
-        # Overwritten later
-        return clouds.Local()
-    return clouds.CLOUD_REGISTRY.get(cloud)
 
 
 class Task:
@@ -199,22 +191,14 @@
             config = {}
 
         # TODO: perform more checks on yaml and raise meaningful errors.
-<<<<<<< HEAD
-        task = Task(config.get('name'),
-                    run=config.get('run'),
-                    workdir=config.get('workdir'),
-                    setup=config.get('setup'),
-                    num_nodes=config.get('num_nodes'),
-                    auth_config=config.get('auth'))
-=======
         task = Task(
             config.pop('name', None),
             run=config.pop('run', None),
             workdir=config.pop('workdir', None),
             setup=config.pop('setup', None),
             num_nodes=config.pop('num_nodes', None),
+            auth_config=config.get('auth'),
         )
->>>>>>> d8d7b15b
 
         # Create lists to store storage objects inlined in file_mounts.
         # These are retained in dicts in the YAML schema and later parsed to
@@ -261,29 +245,9 @@
             task.set_outputs(outputs=outputs,
                              estimated_size_gigabytes=estimated_size_gigabytes)
 
-<<<<<<< HEAD
-        resources = config.get('resources')
-        if resources is not None:
-            if resources.get('cloud') is not None:
-                resources['cloud'] = _get_cloud(resources['cloud'])
-            if resources.get('accelerators') is not None:
-                resources['accelerators'] = resources['accelerators']
-            if resources.get('accelerator_args') is not None:
-                resources['accelerator_args'] = dict(
-                    resources['accelerator_args'])
-            if resources.get('use_spot') is not None:
-                resources['use_spot'] = resources['use_spot']
-            if resources.get('region') is not None:
-                resources['region'] = resources.pop('region')
-            # FIXME: We should explicitly declare all the parameters
-            # that are sliding through the **resources
-            resources = sky.Resources(**resources)
-        else:
-            resources = sky.Resources()
-=======
         resources = config.pop('resources', None)
         resources = sky.Resources.from_yaml_config(resources)
->>>>>>> d8d7b15b
+
         if resources.accelerators is not None:
             acc, _ = list(resources.accelerators.items())[0]
             if acc.startswith('tpu-') and task.num_nodes > 1:
