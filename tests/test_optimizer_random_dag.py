--- conflicted
+++ resolved
@@ -3,10 +3,7 @@
 
 import numpy as np
 import pandas as pd
-<<<<<<< HEAD
-=======
 
->>>>>>> 85e6c749
 import sky
 
 CLOUDS = {
@@ -15,10 +12,7 @@
     'Azure': sky.Azure(),
 }
 ALL_INSTANCE_TYPES = sum(sky.list_accelerators(gpus_only=True).values(), [])
-<<<<<<< HEAD
-=======
 GCP_DEFAULT_INSTANCE_TYPE = sky.GCP.get_default_instance_type()
->>>>>>> 85e6c749
 
 DUMMY_NODES = [
     sky.optimizer._DUMMY_SOURCE_NAME,
@@ -73,11 +67,7 @@
                     cloud=CLOUDS[candidate.cloud],
                     instance_type=candidate.instance_type \
                         if not pd.isna(candidate.instance_type) \
-<<<<<<< HEAD
-                        else CLOUDS['GCP'].get_default_instance_type(),
-=======
                         else GCP_DEFAULT_INSTANCE_TYPE,
->>>>>>> 85e6c749
                     accelerators={
                         candidate.accelerator_name: candidate.accelerator_count},
                 )
