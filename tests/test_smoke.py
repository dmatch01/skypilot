--- conflicted
+++ resolved
@@ -576,11 +576,7 @@
             f'--query Reservations[].Instances[].InstanceId '
             '--output text)',
             'sleep 50',
-<<<<<<< HEAD
             f's=$(sky spot status); printf "$s"; echo; echo; printf "$s" | grep {name} | head -n1 | grep "RECOVERING"',
-=======
-            f's=$(sky spot status); printf "$s"; echo; echo; printf "$s" | grep {name} | head -n1 | grep "RECOVERING\|STARTING"',
->>>>>>> 8b157477
             'sleep 200',
             f's=$(sky spot status); printf "$s"; echo; echo; printf "$s" | grep {name} | head -n1 | grep "RUNNING"',
         ],
